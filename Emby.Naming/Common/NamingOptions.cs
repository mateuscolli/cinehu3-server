using System;
using System.Linq;
using System.Text.RegularExpressions;
using Emby.Naming.Video;
using MediaBrowser.Model.Entities;

namespace Emby.Naming.Common
{
    public class NamingOptions
    {
        public string[] AudioFileExtensions { get; set; }

        public string[] AlbumStackingPrefixes { get; set; }

        public string[] SubtitleFileExtensions { get; set; }

        public char[] SubtitleFlagDelimiters { get; set; }

        public string[] SubtitleForcedFlags { get; set; }

        public string[] SubtitleDefaultFlags { get; set; }

        public EpisodeExpression[] EpisodeExpressions { get; set; }

        public string[] EpisodeWithoutSeasonExpressions { get; set; }

        public string[] EpisodeMultiPartExpressions { get; set; }

        public string[] VideoFileExtensions { get; set; }

        public string[] StubFileExtensions { get; set; }

        public string[] AudioBookPartsExpressions { get; set; }

        public StubTypeRule[] StubTypes { get; set; }

        public char[] VideoFlagDelimiters { get; set; }

        public Format3DRule[] Format3DRules { get; set; }

        public string[] VideoFileStackingExpressions { get; set; }

        public string[] CleanDateTimes { get; set; }

        public string[] CleanStrings { get; set; }

        public EpisodeExpression[] MultipleEpisodeExpressions { get; set; }

        public ExtraRule[] VideoExtraRules { get; set; }

        public NamingOptions()
        {
            VideoFileExtensions = new[]
            {
                ".m4v",
                ".3gp",
                ".nsv",
                ".ts",
                ".ty",
                ".strm",
                ".rm",
                ".rmvb",
                ".ifo",
                ".mov",
                ".qt",
                ".divx",
                ".xvid",
                ".bivx",
                ".vob",
                ".nrg",
                ".img",
                ".iso",
                ".pva",
                ".wmv",
                ".asf",
                ".asx",
                ".ogm",
                ".m2v",
                ".avi",
                ".bin",
                ".dvr-ms",
                ".mpg",
                ".mpeg",
                ".mp4",
                ".mkv",
                ".avc",
                ".vp3",
                ".svq3",
                ".nuv",
                ".viv",
                ".dv",
                ".fli",
                ".flv",
                ".001",
                ".tp"
            };

            VideoFlagDelimiters = new[]
            {
                '(',
                ')',
                '-',
                '.',
                '_',
                '[',
                ']'
            };

            StubFileExtensions = new[]
            {
                ".disc"
            };

            StubTypes = new[]
            {
                new StubTypeRule
                {
                    StubType = "dvd",
                    Token = "dvd"
                },
                new StubTypeRule
                {
                    StubType = "hddvd",
                    Token = "hddvd"
                },
                new StubTypeRule
                {
                    StubType = "bluray",
                    Token = "bluray"
                },
                new StubTypeRule
                {
                    StubType = "bluray",
                    Token = "brrip"
                },
                new StubTypeRule
                {
                    StubType = "bluray",
                    Token = "bd25"
                },
                new StubTypeRule
                {
                    StubType = "bluray",
                    Token = "bd50"
                },
                new StubTypeRule
                {
                    StubType = "vhs",
                    Token = "vhs"
                },
                new StubTypeRule
                {
                    StubType = "tv",
                    Token = "HDTV"
                },
                new StubTypeRule
                {
                    StubType = "tv",
                    Token = "PDTV"
                },
                new StubTypeRule
                {
                    StubType = "tv",
                    Token = "DSR"
                }
            };

            VideoFileStackingExpressions = new[]
            {
                "(.*?)([ _.-]*(?:cd|dvd|p(?:ar)?t|dis[ck])[ _.-]*[0-9]+)(.*?)(\\.[^.]+)$",
                "(.*?)([ _.-]*(?:cd|dvd|p(?:ar)?t|dis[ck])[ _.-]*[a-d])(.*?)(\\.[^.]+)$",
                "(.*?)([ ._-]*[a-d])(.*?)(\\.[^.]+)$"
            };

            CleanDateTimes = new[]
            {
                @"(.+[^_\,\.\(\)\[\]\-])[_\.\(\)\[\]\-](19[0-9][0-9]|20[0-1][0-9])([ _\,\.\(\)\[\]\-][^0-9]|).*(19[0-9][0-9]|20[0-1][0-9])*"
            };

            CleanStrings = new[]
            {
                @"[ _\,\.\(\)\[\]\-](ac3|dts|custom|dc|divx|divx5|dsr|dsrip|dutch|dvd|dvdrip|dvdscr|dvdscreener|screener|dvdivx|cam|fragment|fs|hdtv|hdrip|hdtvrip|internal|limited|multisubs|ntsc|ogg|ogm|pal|pdtv|proper|repack|rerip|retail|cd[1-9]|r3|r5|bd5|se|svcd|swedish|german|read.nfo|nfofix|unrated|ws|telesync|ts|telecine|tc|brrip|bdrip|480p|480i|576p|576i|720p|720i|1080p|1080i|2160p|hrhd|hrhdtv|hddvd|bluray|x264|h264|xvid|xvidvd|xxx|www.www|\[.*\])([ _\,\.\(\)\[\]\-]|$)",
                @"[ _\,\.\(\)\[\]\-](3d|sbs|tab|hsbs|htab|mvc|\[.*\])([ _\,\.\(\)\[\]\-]|$)",
                @"(\[.*\])"
            };

            SubtitleFileExtensions = new[]
            {
                ".srt",
                ".ssa",
                ".ass",
                ".sub"
            };

            SubtitleFlagDelimiters = new[]
            {
                '.'
            };

            SubtitleForcedFlags = new[]
            {
                "foreign",
                "forced"
            };

            SubtitleDefaultFlags = new[]
            {
                "default"
            };

            AlbumStackingPrefixes = new[]
            {
                "disc",
                "cd",
                "disk",
                "vol",
                "volume"
            };

            AudioFileExtensions = new[]
            {
                ".nsv",
                ".m4a",
                ".flac",
                ".aac",
                ".strm",
                ".pls",
                ".rm",
                ".mpa",
                ".wav",
                ".wma",
                ".ogg",
                ".opus",
                ".mp3",
                ".mp2",
                ".mod",
                ".amf",
                ".669",
                ".dmf",
                ".dsm",
                ".far",
                ".gdm",
                ".imf",
                ".it",
                ".m15",
                ".med",
                ".okt",
                ".s3m",
                ".stm",
                ".sfx",
                ".ult",
                ".uni",
                ".xm",
                ".sid",
                ".ac3",
                ".dts",
                ".cue",
                ".aif",
                ".aiff",
                ".ape",
                ".mac",
                ".mpc",
                ".mp+",
                ".mpp",
                ".shn",
                ".wv",
                ".nsf",
                ".spc",
                ".gym",
                ".adplug",
                ".adx",
                ".dsp",
                ".adp",
                ".ymf",
                ".ast",
                ".afc",
                ".hps",
                ".xsp",
                ".acc",
                ".m4b",
                ".oga",
                ".dsf",
                ".mka"
            };

            EpisodeExpressions = new[]
            {
                // *** Begin Kodi Standard Naming
                // <!-- foo.s01.e01, foo.s01_e01, S01E02 foo, S01 - E02 -->
                new EpisodeExpression(@".*(\\|\/)(?<seriesname>((?![Ss]([0-9]+)[][ ._-]*[Ee]([0-9]+))[^\\\/])*)?[Ss](?<seasonnumber>[0-9]+)[][ ._-]*[Ee](?<epnumber>[0-9]+)([^\\/]*)$")
                {
                    IsNamed = true
                },
                // <!-- foo.ep01, foo.EP_01 -->
                new EpisodeExpression(@"[\._ -]()[Ee][Pp]_?([0-9]+)([^\\/]*)$"),
                new EpisodeExpression("([0-9]{4})[\\.-]([0-9]{2})[\\.-]([0-9]{2})", true)
                {
                    DateTimeFormats = new[]
                    {
                        "yyyy.MM.dd",
                        "yyyy-MM-dd",
                        "yyyy_MM_dd"
                    }
                },
                new EpisodeExpression("([0-9]{2})[\\.-]([0-9]{2})[\\.-]([0-9]{4})", true)
                {
                    DateTimeFormats = new[]
                    {
                        "dd.MM.yyyy",
                        "dd-MM-yyyy",
                        "dd_MM_yyyy"
                    }
                },

                // This isn't a Kodi naming rule, but the expression below causes false positives,
                // so we make sure this one gets tested first.
                // "Foo Bar 889"
                new EpisodeExpression(@".*[\\\/](?![Ee]pisode)(?<seriesname>[\w\s]+?)\s(?<epnumber>\d{1,3})(-(?<endingepnumber>\d{2,3}))*[^\\\/]*$")
                {
                    IsNamed = true
                },

                new EpisodeExpression("[\\\\/\\._ \\[\\(-]([0-9]+)x([0-9]+(?:(?:[a-i]|\\.[1-9])(?![0-9]))?)([^\\\\/]*)$")
                {
                    SupportsAbsoluteEpisodeNumbers = true
                },
                new EpisodeExpression(@"[\\\\/\\._ -](?<seriesname>(?![0-9]+[0-9][0-9])([^\\\/])*)[\\\\/\\._ -](?<seasonnumber>[0-9]+)(?<epnumber>[0-9][0-9](?:(?:[a-i]|\\.[1-9])(?![0-9]))?)([\\._ -][^\\\\/]*)$")
                {
                    IsOptimistic = true,
                    IsNamed = true,
                    SupportsAbsoluteEpisodeNumbers = false
                },
                new EpisodeExpression("[\\/._ -]p(?:ar)?t[_. -]()([ivx]+|[0-9]+)([._ -][^\\/]*)$")
                {
                    SupportsAbsoluteEpisodeNumbers = true
                },

                // *** End Kodi Standard Naming

<<<<<<< HEAD
                // [bar] Foo - 1 [baz]
                new EpisodeExpression(@".*?(\[.*?\])+.*?(?<seriesname>(\w+\s*?)+?)[-\s_]+(?<epnumber>\d+).*$")
=======
                // [bar] Foo - 1 [baz]
                new EpisodeExpression(@".*?(\[.*?\])+.*?(?<seriesname>[\w\s]+?)[-\s_]+(?<epnumber>\d+).*$")
>>>>>>> db61a58c
                {
                    IsNamed = true
                },
                new EpisodeExpression(@".*(\\|\/)[sS]?(?<seasonnumber>\d+)[xX](?<epnumber>\d+)[^\\\/]*$")
                {
                    IsNamed = true
                },

                new EpisodeExpression(@".*(\\|\/)[sS](?<seasonnumber>\d+)[x,X]?[eE](?<epnumber>\d+)[^\\\/]*$")
                {
                    IsNamed = true
                },

                new EpisodeExpression(@".*(\\|\/)(?<seriesname>((?![sS]?\d{1,4}[xX]\d{1,3})[^\\\/])*)?([sS]?(?<seasonnumber>\d{1,4})[xX](?<epnumber>\d+))[^\\\/]*$")
                {
                    IsNamed = true
                },

                new EpisodeExpression(@".*(\\|\/)(?<seriesname>[^\\\/]*)[sS](?<seasonnumber>\d{1,4})[xX\.]?[eE](?<epnumber>\d+)[^\\\/]*$")
                {
                    IsNamed = true
                },

                // "01.avi"
                new EpisodeExpression(@".*[\\\/](?<epnumber>\d+)(-(?<endingepnumber>\d+))*\.\w+$")
                {
                    IsOptimistic = true,
                    IsNamed = true
                },

                // "1-12 episode title"
                new EpisodeExpression(@"([0-9]+)-([0-9]+)"),

                // "01 - blah.avi", "01-blah.avi"
                new EpisodeExpression(@".*(\\|\/)(?<epnumber>\d{1,3})(-(?<endingepnumber>\d{2,3}))*\s?-\s?[^\\\/]*$")
                {
                    IsOptimistic = true,
                    IsNamed = true
                },

                // "01.blah.avi"
                new EpisodeExpression(@".*(\\|\/)(?<epnumber>\d{1,3})(-(?<endingepnumber>\d{2,3}))*\.[^\\\/]+$")
                {
                    IsOptimistic = true,
                    IsNamed = true
                },

                // "blah - 01.avi", "blah 2 - 01.avi", "blah - 01 blah.avi", "blah 2 - 01 blah", "blah - 01 - blah.avi", "blah 2 - 01 - blah"
                new EpisodeExpression(@".*[\\\/][^\\\/]* - (?<epnumber>\d{1,3})(-(?<endingepnumber>\d{2,3}))*[^\\\/]*$")
                {
                    IsOptimistic = true,
                    IsNamed = true
                },

                // "01 episode title.avi"
                new EpisodeExpression(@"[Ss]eason[\._ ](?<seasonnumber>[0-9]+)[\\\/](?<epnumber>\d{1,3})([^\\\/]*)$")
                {
                    IsOptimistic = true,
                    IsNamed = true
                },
                // "Episode 16", "Episode 16 - Title"
                new EpisodeExpression(@".*[\\\/][^\\\/]* (?<epnumber>\d{1,3})(-(?<endingepnumber>\d{2,3}))*[^\\\/]*$")
                {
                    IsOptimistic = true,
                    IsNamed = true
                }
            };

            EpisodeWithoutSeasonExpressions = new[]
            {
                @"[/\._ \-]()([0-9]+)(-[0-9]+)?"
            };

            EpisodeMultiPartExpressions = new[]
            {
                @"^[-_ex]+([0-9]+(?:(?:[a-i]|\\.[1-9])(?![0-9]))?)"
            };

            VideoExtraRules = new[]
            {
                new ExtraRule
                {
                    ExtraType = ExtraType.Trailer,
                    RuleType = ExtraRuleType.Filename,
                    Token = "trailer",
                    MediaType = MediaType.Video
                },
                new ExtraRule
                {
                    ExtraType = ExtraType.Trailer,
                    RuleType = ExtraRuleType.Suffix,
                    Token = "-trailer",
                    MediaType = MediaType.Video
                },
                new ExtraRule
                {
                    ExtraType = ExtraType.Trailer,
                    RuleType = ExtraRuleType.Suffix,
                    Token = ".trailer",
                    MediaType = MediaType.Video
                },
                new ExtraRule
                {
                    ExtraType = ExtraType.Trailer,
                    RuleType = ExtraRuleType.Suffix,
                    Token = "_trailer",
                    MediaType = MediaType.Video
                },
                new ExtraRule
                {
                    ExtraType = ExtraType.Trailer,
                    RuleType = ExtraRuleType.Suffix,
                    Token = " trailer",
                    MediaType = MediaType.Video
                },
                new ExtraRule
                {
                    ExtraType = ExtraType.Sample,
                    RuleType = ExtraRuleType.Filename,
                    Token = "sample",
                    MediaType = MediaType.Video
                },
                new ExtraRule
                {
                    ExtraType = ExtraType.Sample,
                    RuleType = ExtraRuleType.Suffix,
                    Token = "-sample",
                    MediaType = MediaType.Video
                },
                new ExtraRule
                {
                    ExtraType = ExtraType.Sample,
                    RuleType = ExtraRuleType.Suffix,
                    Token = ".sample",
                    MediaType = MediaType.Video
                },
                new ExtraRule
                {
                    ExtraType = ExtraType.Sample,
                    RuleType = ExtraRuleType.Suffix,
                    Token = "_sample",
                    MediaType = MediaType.Video
                },
                new ExtraRule
                {
                    ExtraType = ExtraType.Sample,
                    RuleType = ExtraRuleType.Suffix,
                    Token = " sample",
                    MediaType = MediaType.Video
                },
                new ExtraRule
                {
                    ExtraType = ExtraType.ThemeSong,
                    RuleType = ExtraRuleType.Filename,
                    Token = "theme",
                    MediaType = MediaType.Audio
                },
                new ExtraRule
                {
                    ExtraType = ExtraType.Scene,
                    RuleType = ExtraRuleType.Suffix,
                    Token = "-scene",
                    MediaType = MediaType.Video
                },
                new ExtraRule
                {
                    ExtraType = ExtraType.Clip,
                    RuleType = ExtraRuleType.Suffix,
                    Token = "-clip",
                    MediaType = MediaType.Video
                },
                new ExtraRule
                {
                    ExtraType = ExtraType.Interview,
                    RuleType = ExtraRuleType.Suffix,
                    Token = "-interview",
                    MediaType = MediaType.Video
                },
                new ExtraRule
                {
                    ExtraType = ExtraType.BehindTheScenes,
                    RuleType = ExtraRuleType.Suffix,
                    Token = "-behindthescenes",
                    MediaType = MediaType.Video
                },
                new ExtraRule
                {
                    ExtraType = ExtraType.DeletedScene,
                    RuleType = ExtraRuleType.Suffix,
                    Token = "-deleted",
                    MediaType = MediaType.Video
                },
                new ExtraRule
                {
                    ExtraType = ExtraType.Clip,
                    RuleType = ExtraRuleType.Suffix,
                    Token = "-featurette",
                    MediaType = MediaType.Video
                },
                new ExtraRule
                {
                    ExtraType = ExtraType.Clip,
                    RuleType = ExtraRuleType.Suffix,
                    Token = "-short",
                    MediaType = MediaType.Video
                }
            };

            Format3DRules = new[]
            {
                // Kodi rules:
                new Format3DRule
                {
                    PreceedingToken = "3d",
                    Token = "hsbs"
                },
                new Format3DRule
                {
                    PreceedingToken = "3d",
                    Token = "sbs"
                },
                new Format3DRule
                {
                    PreceedingToken = "3d",
                    Token = "htab"
                },
                new Format3DRule
                {
                    PreceedingToken = "3d",
                    Token = "tab"
                },
                                 // Media Browser rules:
                new Format3DRule
                {
                    Token = "fsbs"
                },
                new Format3DRule
                {
                    Token = "hsbs"
                },
                new Format3DRule
                {
                    Token = "sbs"
                },
                new Format3DRule
                {
                    Token = "ftab"
                },
                new Format3DRule
                {
                    Token = "htab"
                },
                new Format3DRule
                {
                    Token = "tab"
                },
                new Format3DRule
                {
                    Token = "sbs3d"
                },
                new Format3DRule
                {
                    Token = "mvc"
                }
            };
            AudioBookPartsExpressions = new[]
            {
                // Detect specified chapters, like CH 01
                @"ch(?:apter)?[\s_-]?(?<chapter>\d+)",
                // Detect specified parts, like Part 02
                @"p(?:ar)?t[\s_-]?(?<part>\d+)",
                // Chapter is often beginning of filename
                @"^(?<chapter>\d+)",
                // Part if often ending of filename
                @"(?<part>\d+)$",
                // Sometimes named as 0001_005 (chapter_part)
                @"(?<chapter>\d+)_(?<part>\d+)",
                // Some audiobooks are ripped from cd's, and will be named by disk number.
                @"dis(?:c|k)[\s_-]?(?<chapter>\d+)"
            };

            var extensions = VideoFileExtensions.ToList();

            extensions.AddRange(new[]
            {
                ".mkv",
                ".m2t",
                ".m2ts",
                ".img",
                ".iso",
                ".mk3d",
                ".ts",
                ".rmvb",
                ".mov",
                ".avi",
                ".mpg",
                ".mpeg",
                ".wmv",
                ".mp4",
                ".divx",
                ".dvr-ms",
                ".wtv",
                ".ogm",
                ".ogv",
                ".asf",
                ".m4v",
                ".flv",
                ".f4v",
                ".3gp",
                ".webm",
                ".mts",
                ".m2v",
                ".rec",
                ".mxf"
            });

            MultipleEpisodeExpressions = new string[]
            {
                @".*(\\|\/)[sS]?(?<seasonnumber>\d{1,4})[xX](?<epnumber>\d{1,3})((-| - )\d{1,4}[eExX](?<endingepnumber>\d{1,3}))+[^\\\/]*$",
                @".*(\\|\/)[sS]?(?<seasonnumber>\d{1,4})[xX](?<epnumber>\d{1,3})((-| - )\d{1,4}[xX][eE](?<endingepnumber>\d{1,3}))+[^\\\/]*$",
                @".*(\\|\/)[sS]?(?<seasonnumber>\d{1,4})[xX](?<epnumber>\d{1,3})((-| - )?[xXeE](?<endingepnumber>\d{1,3}))+[^\\\/]*$",
                @".*(\\|\/)[sS]?(?<seasonnumber>\d{1,4})[xX](?<epnumber>\d{1,3})(-[xE]?[eE]?(?<endingepnumber>\d{1,3}))+[^\\\/]*$",
                @".*(\\|\/)(?<seriesname>((?![sS]?\d{1,4}[xX]\d{1,3})[^\\\/])*)?([sS]?(?<seasonnumber>\d{1,4})[xX](?<epnumber>\d{1,3}))((-| - )\d{1,4}[xXeE](?<endingepnumber>\d{1,3}))+[^\\\/]*$",
                @".*(\\|\/)(?<seriesname>((?![sS]?\d{1,4}[xX]\d{1,3})[^\\\/])*)?([sS]?(?<seasonnumber>\d{1,4})[xX](?<epnumber>\d{1,3}))((-| - )\d{1,4}[xX][eE](?<endingepnumber>\d{1,3}))+[^\\\/]*$",
                @".*(\\|\/)(?<seriesname>((?![sS]?\d{1,4}[xX]\d{1,3})[^\\\/])*)?([sS]?(?<seasonnumber>\d{1,4})[xX](?<epnumber>\d{1,3}))((-| - )?[xXeE](?<endingepnumber>\d{1,3}))+[^\\\/]*$",
                @".*(\\|\/)(?<seriesname>((?![sS]?\d{1,4}[xX]\d{1,3})[^\\\/])*)?([sS]?(?<seasonnumber>\d{1,4})[xX](?<epnumber>\d{1,3}))(-[xX]?[eE]?(?<endingepnumber>\d{1,3}))+[^\\\/]*$",
                @".*(\\|\/)(?<seriesname>[^\\\/]*)[sS](?<seasonnumber>\d{1,4})[xX\.]?[eE](?<epnumber>\d{1,3})((-| - )?[xXeE](?<endingepnumber>\d{1,3}))+[^\\\/]*$",
                @".*(\\|\/)(?<seriesname>[^\\\/]*)[sS](?<seasonnumber>\d{1,4})[xX\.]?[eE](?<epnumber>\d{1,3})(-[xX]?[eE]?(?<endingepnumber>\d{1,3}))+[^\\\/]*$"
            }.Select(i => new EpisodeExpression(i)
            {
                IsNamed = true
            }).ToArray();

            VideoFileExtensions = extensions
                .Distinct(StringComparer.OrdinalIgnoreCase)
                .ToArray();

            Compile();
        }

        public Regex[] VideoFileStackingRegexes { get; private set; }
        public Regex[] CleanDateTimeRegexes { get; private set; }
        public Regex[] CleanStringRegexes { get; private set; }

        public Regex[] EpisodeWithoutSeasonRegexes { get; private set; }
        public Regex[] EpisodeMultiPartRegexes { get; private set; }

        public void Compile()
        {
            VideoFileStackingRegexes = VideoFileStackingExpressions.Select(Compile).ToArray();
            CleanDateTimeRegexes = CleanDateTimes.Select(Compile).ToArray();
            CleanStringRegexes = CleanStrings.Select(Compile).ToArray();
            EpisodeWithoutSeasonRegexes = EpisodeWithoutSeasonExpressions.Select(Compile).ToArray();
            EpisodeMultiPartRegexes = EpisodeMultiPartExpressions.Select(Compile).ToArray();
        }

        private Regex Compile(string exp)
        {
            return new Regex(exp, RegexOptions.IgnoreCase | RegexOptions.Compiled);
        }
    }
}<|MERGE_RESOLUTION|>--- conflicted
+++ resolved
@@ -337,13 +337,8 @@
 
                 // *** End Kodi Standard Naming
 
-<<<<<<< HEAD
-                // [bar] Foo - 1 [baz]
-                new EpisodeExpression(@".*?(\[.*?\])+.*?(?<seriesname>(\w+\s*?)+?)[-\s_]+(?<epnumber>\d+).*$")
-=======
                 // [bar] Foo - 1 [baz]
                 new EpisodeExpression(@".*?(\[.*?\])+.*?(?<seriesname>[\w\s]+?)[-\s_]+(?<epnumber>\d+).*$")
->>>>>>> db61a58c
                 {
                     IsNamed = true
                 },
