--- conflicted
+++ resolved
@@ -1,12 +1,9 @@
 ﻿using System;
-<<<<<<< HEAD
 using System.Linq;
-=======
 using Jellyfin.Data.Enums;
 using MediaBrowser.Controller.Net;
 using MediaBrowser.Controller.Session;
 using Microsoft.AspNetCore.Http;
->>>>>>> 3bf19d1e
 
 namespace Jellyfin.Api.Helpers
 {
@@ -35,7 +32,6 @@
         }
 
         /// <summary>
-<<<<<<< HEAD
         /// Splits a comma delimited string and parses Guids.
         /// </summary>
         /// <param name="value">Input value.</param>
@@ -50,7 +46,9 @@
             return value.Split(new[] { ',' }, StringSplitOptions.RemoveEmptyEntries)
                 .Select(i => new Guid(i))
                 .ToArray();
-=======
+        }
+
+        /// <summary>
         /// Checks if the user can update an entry.
         /// </summary>
         /// <param name="authContext">Instance of the <see cref="IAuthorizationContext"/> interface.</param>
@@ -92,7 +90,6 @@
             }
 
             return session;
->>>>>>> 3bf19d1e
         }
     }
 }