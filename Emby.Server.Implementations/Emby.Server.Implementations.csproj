--- conflicted
+++ resolved
@@ -22,6 +22,7 @@
   </ItemGroup>
 
   <ItemGroup>
+    <PackageReference Include="IPNetwork2" Version="2.5.224" />
     <PackageReference Include="Jellyfin.XmlTv" Version="10.6.2" />
     <PackageReference Include="Microsoft.AspNetCore.Hosting" Version="2.2.7" />
     <PackageReference Include="Microsoft.AspNetCore.Hosting.Abstractions" Version="2.2.0" />
@@ -31,13 +32,6 @@
     <PackageReference Include="Microsoft.AspNetCore.ResponseCompression" Version="2.2.0" />
     <PackageReference Include="Microsoft.AspNetCore.Server.Kestrel" Version="2.2.0" />
     <PackageReference Include="Microsoft.AspNetCore.WebSockets" Version="2.2.1" />
-<<<<<<< HEAD
-    <PackageReference Include="Microsoft.Extensions.DependencyInjection" Version="3.1.8" />
-    <PackageReference Include="Microsoft.Extensions.Caching.Memory" Version="3.1.8" />
-    <PackageReference Include="Microsoft.Extensions.Configuration.Abstractions" Version="3.1.8" />
-    <PackageReference Include="Microsoft.Extensions.Hosting.Abstractions" Version="3.1.8" />
-=======
->>>>>>> 89e67b2e
     <PackageReference Include="Mono.Nat" Version="3.0.0" />
     <PackageReference Include="prometheus-net.DotNetRuntime" Version="3.4.0" />
     <PackageReference Include="ServiceStack.Text.Core" Version="5.9.2" />
