--- conflicted
+++ resolved
@@ -2114,7 +2114,9 @@
             var hasTextSubs = state.SubtitleStream != null && state.SubtitleStream.IsTextSubtitleStream && state.SubtitleDeliveryMethod == SubtitleDeliveryMethod.Encode;
             var hasGraphicalSubs = state.SubtitleStream != null && !state.SubtitleStream.IsTextSubtitleStream && state.SubtitleDeliveryMethod == SubtitleDeliveryMethod.Encode;
 
-<<<<<<< HEAD
+            // If double rate deinterlacing is enabled and the input framerate is 30fps or below, otherwise the output framerate will be too high for many devices
+            var doubleRateDeinterlace = options.DeinterlaceDoubleRate && (videoStream?.RealFrameRate ?? 60) <= 30;
+
             // Currently only with the use of NVENC decoder can we get a decent performance.
             // Currently only the HEVC/H265 format is supported.
             // NVIDIA Pascal and Turing or higher are recommended.
@@ -2158,10 +2160,6 @@
                     filters.Add("format=nv12");
                 }
             }
-=======
-            // If double rate deinterlacing is enabled and the input framerate is 30fps or below, otherwise the output framerate will be too high for many devices
-            var doubleRateDeinterlace = options.DeinterlaceDoubleRate && (videoStream?.RealFrameRate ?? 60) <= 30;
->>>>>>> 53703566
 
             // When the input may or may not be hardware VAAPI decodable
             if (isVaapiH264Encoder)
