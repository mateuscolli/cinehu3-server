#pragma warning disable CS1591

using System;
using System.Collections.Generic;
using System.Net;
using System.Threading;
using System.Threading.Tasks;
using MediaBrowser.Common;
using MediaBrowser.Common.Plugins;
using MediaBrowser.Model.System;

namespace MediaBrowser.Controller
{
    /// <summary>
    /// Interface IServerApplicationHost.
    /// </summary>
    public interface IServerApplicationHost : IApplicationHost
    {
        event EventHandler HasUpdateAvailableChanged;

        IServiceProvider ServiceProvider { get; }

        bool CoreStartupHasCompleted { get; }

        bool CanLaunchWebBrowser { get; }

        /// <summary>
        /// Gets the HTTP server port.
        /// </summary>
        /// <value>The HTTP server port.</value>
        int HttpPort { get; }

        /// <summary>
        /// Gets the HTTPS port.
        /// </summary>
        /// <value>The HTTPS port.</value>
        int HttpsPort { get; }

        /// <summary>
        /// Gets a value indicating whether the server should listen on an HTTPS port.
        /// </summary>
        bool ListenWithHttps { get; }

        /// <summary>
        /// Gets a value indicating whether this instance has update available.
        /// </summary>
        /// <value><c>true</c> if this instance has update available; otherwise, <c>false</c>.</value>
        bool HasUpdateAvailable { get; }

        /// <summary>
        /// Gets the name of the friendly.
        /// </summary>
        /// <value>The name of the friendly.</value>
        string FriendlyName { get; }

        /// <summary>
        /// Gets the system info.
        /// </summary>
<<<<<<< HEAD
        /// <param name="source">The originator of the request.</param>
        /// <returns>SystemInfo.</returns>
        SystemInfo GetSystemInfo(IPAddress source);

        PublicSystemInfo GetPublicSystemInfo(IPAddress address);
=======
        /// <param name="cancellationToken">A cancellation token that can be used to cancel the task.</param>
        /// <returns>SystemInfo.</returns>
        Task<SystemInfo> GetSystemInfo(CancellationToken cancellationToken = default);

        Task<PublicSystemInfo> GetPublicSystemInfo(CancellationToken cancellationToken = default);
>>>>>>> dc0e353b

        /// <summary>
        /// Gets a URL specific for the request.
        /// </summary>
<<<<<<< HEAD
        /// <param name="request">The <see cref="HttpRequest"/> instance.</param>
        /// <param name="port">Optional port number.</param>
        /// <returns>An accessible URL.</returns>
        string GetSmartApiUrl(HttpRequest request, int? port = null);
=======
        /// <param name="cancellationToken">A cancellation token that can be used to cancel the task.</param>
        /// <returns>A list containing all the local IP addresses of the server.</returns>
        Task<List<IPAddress>> GetLocalIpAddresses(CancellationToken cancellationToken = default);
>>>>>>> dc0e353b

        /// <summary>
        /// Gets a URL specific for the request.
        /// </summary>
<<<<<<< HEAD
        /// <param name="remoteAddr">The remote <see cref="IPAddress"/> of the connection.</param>
        /// <param name="port">Optional port number.</param>
        /// <returns>An accessible URL.</returns>
        string GetSmartApiUrl(IPAddress remoteAddr, int? port = null);
=======
        /// <param name="cancellationToken">A cancellation token that can be used to cancel the task.</param>
        /// <returns>The server URL.</returns>
        Task<string> GetLocalApiUrl(CancellationToken cancellationToken = default);
>>>>>>> dc0e353b

        /// <summary>
        /// Gets a URL specific for the request.
        /// </summary>
        /// <param name="hostname">The hostname used in the connection.</param>
        /// <param name="port">Optional port number.</param>
        /// <returns>An accessible URL.</returns>
        string GetSmartApiUrl(string hostname, int? port = null);

        /// <summary>
        /// Gets a localhost URL that can be used to access the API using the loop-back IP address.
        /// over HTTP (not HTTPS).
        /// </summary>
        /// <returns>The API URL.</returns>
        string GetLoopbackHttpApiUrl();

        /// <summary>
        /// Gets a local (LAN) URL that can be used to access the API.
        /// Note: if passing non-null scheme or port it is up to the caller to ensure they form the correct pair.
        /// </summary>
        /// <param name="hostname">The hostname to use in the URL.</param>
        /// <param name="scheme">
        /// The scheme to use for the URL. If null, the scheme will be selected automatically,
        /// preferring HTTPS, if available.
        /// </param>
        /// <param name="port">
        /// The port to use for the URL. If null, the port will be selected automatically,
        /// preferring the HTTPS port, if available.
        /// </param>
        /// <returns>The API URL.</returns>
        string GetLocalApiUrl(string hostname, string scheme = null, int? port = null);

        /// <summary>
        /// Open a URL in an external browser window.
        /// </summary>
        /// <param name="url">The URL to open.</param>
        /// <exception cref="NotSupportedException"><see cref="CanLaunchWebBrowser"/> is false.</exception>
        void LaunchUrl(string url);

        IEnumerable<WakeOnLanInfo> GetWakeOnLanInfo();

        string ExpandVirtualPath(string path);

        string ReverseVirtualPath(string path);

        /// <summary>
        /// Gets the list of local plugins.
        /// </summary>
        /// <param name="path">Plugin base directory.</param>
        /// <param name="cleanup">Cleanup old plugins.</param>
        /// <returns>Enumerable of local plugins.</returns>
        IEnumerable<LocalPlugin> GetLocalPlugins(string path, bool cleanup = true);
    }
}<|MERGE_RESOLUTION|>--- conflicted
+++ resolved
@@ -56,47 +56,27 @@
         /// <summary>
         /// Gets the system info.
         /// </summary>
-<<<<<<< HEAD
         /// <param name="source">The originator of the request.</param>
         /// <returns>SystemInfo.</returns>
         SystemInfo GetSystemInfo(IPAddress source);
 
         PublicSystemInfo GetPublicSystemInfo(IPAddress address);
-=======
-        /// <param name="cancellationToken">A cancellation token that can be used to cancel the task.</param>
-        /// <returns>SystemInfo.</returns>
-        Task<SystemInfo> GetSystemInfo(CancellationToken cancellationToken = default);
-
-        Task<PublicSystemInfo> GetPublicSystemInfo(CancellationToken cancellationToken = default);
->>>>>>> dc0e353b
 
         /// <summary>
         /// Gets a URL specific for the request.
         /// </summary>
-<<<<<<< HEAD
         /// <param name="request">The <see cref="HttpRequest"/> instance.</param>
         /// <param name="port">Optional port number.</param>
         /// <returns>An accessible URL.</returns>
         string GetSmartApiUrl(HttpRequest request, int? port = null);
-=======
-        /// <param name="cancellationToken">A cancellation token that can be used to cancel the task.</param>
-        /// <returns>A list containing all the local IP addresses of the server.</returns>
-        Task<List<IPAddress>> GetLocalIpAddresses(CancellationToken cancellationToken = default);
->>>>>>> dc0e353b
 
         /// <summary>
         /// Gets a URL specific for the request.
         /// </summary>
-<<<<<<< HEAD
         /// <param name="remoteAddr">The remote <see cref="IPAddress"/> of the connection.</param>
         /// <param name="port">Optional port number.</param>
         /// <returns>An accessible URL.</returns>
         string GetSmartApiUrl(IPAddress remoteAddr, int? port = null);
-=======
-        /// <param name="cancellationToken">A cancellation token that can be used to cancel the task.</param>
-        /// <returns>The server URL.</returns>
-        Task<string> GetLocalApiUrl(CancellationToken cancellationToken = default);
->>>>>>> dc0e353b
 
         /// <summary>
         /// Gets a URL specific for the request.
